FROM python:3.9.0
MAINTAINER Komal Thareja<komal.thareja@gmail.com>

RUN mkdir -p /usr/src/app
WORKDIR /usr/src/app
VOLUME ["/usr/src/app"]

EXPOSE 11000

RUN apt-get update
RUN apt-get install cron -y

COPY fabric_cf /usr/src/app/fabric_cf
<<<<<<< HEAD
COPY pyproject.toml /usr/src/app/
COPY README.md /usr/src/app/
COPY tools/cleanup.py /usr/src/app/
=======
COPY tools/audit.py /usr/src/app/
>>>>>>> e16684c5
COPY tools/install.sh /usr/src/app/

RUN pip3 install .
RUN mkdir -p "/etc/fabric/message_bus/schema"
RUN mkdir -p "/etc/fabric/actor/config"
RUN mkdir -p "/var/log/actor"
RUN cp /usr/local/lib/python3.9/site-packages/fabric_mb/message_bus/schema/*.avsc /etc/fabric/message_bus/schema

RUN echo "0 2 * * * root /usr/local/bin/python3.9 /usr/src/app/audit.py -f /etc/fabric/actor/config/config.yaml -d 30 -c slices -o remove" >> /etc/crontab
RUN echo "0/15 * * * * root /usr/local/bin/python3.9 /usr/src/app/audit.py -f /etc/fabric/actor/config/config.yaml -d 30 -c slivers -o close" >> /etc/crontab
RUN service cron reload
RUN service cron restart

ENTRYPOINT ["sh"]
CMD ["tail", "-f", "/dev/null"]<|MERGE_RESOLUTION|>--- conflicted
+++ resolved
@@ -11,13 +11,9 @@
 RUN apt-get install cron -y
 
 COPY fabric_cf /usr/src/app/fabric_cf
-<<<<<<< HEAD
 COPY pyproject.toml /usr/src/app/
 COPY README.md /usr/src/app/
-COPY tools/cleanup.py /usr/src/app/
-=======
 COPY tools/audit.py /usr/src/app/
->>>>>>> e16684c5
 COPY tools/install.sh /usr/src/app/
 
 RUN pip3 install .
