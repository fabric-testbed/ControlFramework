# coding: utf-8
#!/usr/bin/env python3
# MIT License
#
# Copyright (c) 2020 FABRIC Testbed
#
# Permission is hereby granted, free of charge, to any person obtaining a copy
# of this software and associated documentation files (the "Software"), to deal
# in the Software without restriction, including without limitation the rights
# to use, copy, modify, merge, publish, distribute, sublicense, and/or sell
# copies of the Software, and to permit persons to whom the Software is
# furnished to do so, subject to the following conditions:
#
# The above copyright notice and this permission notice shall be included in all
# copies or substantial portions of the Software.
#
# THE SOFTWARE IS PROVIDED "AS IS", WITHOUT WARRANTY OF ANY KIND, EXPRESS OR
# IMPLIED, INCLUDING BUT NOT LIMITED TO THE WARRANTIES OF MERCHANTABILITY,
# FITNESS FOR A PARTICULAR PURPOSE AND NONINFRINGEMENT. IN NO EVENT SHALL THE
# AUTHORS OR COPYRIGHT HOLDERS BE LIABLE FOR ANY CLAIM, DAMAGES OR OTHER
# LIABILITY, WHETHER IN AN ACTION OF CONTRACT, TORT OR OTHERWISE, ARISING FROM,
# OUT OF OR IN CONNECTION WITH THE SOFTWARE OR THE USE OR OTHER DEALINGS IN THE
# SOFTWARE.
#
#
# Author: Komal Thareja (kthare10@renci.org)
from setuptools import setup, find_packages


NAME = "fabric-cf"
<<<<<<< HEAD
VERSION = "0.24"
=======
VERSION = "0.25"
>>>>>>> e7ff0d46
# To install the library, run the following
#
# python setup.py install
#
# prerequisite: setuptools
# http://pypi.python.org/pypi/setuptools

with open("README.md", "r") as fh:
    long_description = fh.read()

with open("requirements.txt", "r") as fh:
    requirements = fh.read()

setup(
    name=NAME,
    version=VERSION,
    description="Fabric Control Framework",
    author="Komal Thareja, Ilya Baldin",
    author_email="kthare10@renci.org, ibaldin@renci.org",
    url="https://github.com/fabric-testbed/ControlFramework",
    keywords=["Swagger", "Fabric Control Framework"],
    install_requires=requirements,
    setup_requires=requirements,
    packages=find_packages(),
    include_package_data=True,
    long_description=long_description,
    long_description_content_type="text/markdown",
    classifiers=[
        "Programming Language :: Python :: 3",
        "License :: OSI Approved :: MIT License",
        "Operating System :: OS Independent",
    ],
    python_requires='>=3.9'
)<|MERGE_RESOLUTION|>--- conflicted
+++ resolved
@@ -28,11 +28,7 @@
 
 
 NAME = "fabric-cf"
-<<<<<<< HEAD
-VERSION = "0.24"
-=======
-VERSION = "0.25"
->>>>>>> e7ff0d46
+VERSION = "0.26"
 # To install the library, run the following
 #
 # python setup.py install
