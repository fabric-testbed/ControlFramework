#!/usr/bin/env python3
# MIT License
#
# Copyright (c) 2020 FABRIC Testbed
#
# Permission is hereby granted, free of charge, to any person obtaining a copy
# of this software and associated documentation files (the "Software"), to deal
# in the Software without restriction, including without limitation the rights
# to use, copy, modify, merge, publish, distribute, sublicense, and/or sell
# copies of the Software, and to permit persons to whom the Software is
# furnished to do so, subject to the following conditions:
#
# The above copyright notice and this permission notice shall be included in all
# copies or substantial portions of the Software.
#
# THE SOFTWARE IS PROVIDED "AS IS", WITHOUT WARRANTY OF ANY KIND, EXPRESS OR
# IMPLIED, INCLUDING BUT NOT LIMITED TO THE WARRANTIES OF MERCHANTABILITY,
# FITNESS FOR A PARTICULAR PURPOSE AND NONINFRINGEMENT. IN NO EVENT SHALL THE
# AUTHORS OR COPYRIGHT HOLDERS BE LIABLE FOR ANY CLAIM, DAMAGES OR OTHER
# LIABILITY, WHETHER IN AN ACTION OF CONTRACT, TORT OR OTHERWISE, ARISING FROM,
# OUT OF OR IN CONNECTION WITH THE SOFTWARE OR THE USE OR OTHER DEALINGS IN THE
# SOFTWARE.
#
#
# Author: Komal Thareja (kthare10@renci.org)

from __future__ import annotations

import traceback
from datetime import datetime
from typing import TYPE_CHECKING

from fabric_cf.actor.core.common.exceptions import BrokerException, ExceptionErrorCode
from fabric_cf.actor.core.util.id import ID
from fabric_cf.actor.core.apis.abc_authority_policy import ABCAuthorityPolicy
from fabric_cf.actor.core.apis.abc_broker_policy_mixin import ABCBrokerPolicyMixin
from fabric_cf.actor.core.apis.abc_reservation_mixin import ReservationCategory
from fabric_cf.actor.core.apis.abc_kernel_broker_reservation_mixin import ABCKernelBrokerReservationMixin
from fabric_cf.actor.core.kernel.rpc_manager_singleton import RPCManagerSingleton
from fabric_cf.actor.core.kernel.rpc_request_type import RPCRequestType
from fabric_cf.actor.core.kernel.request_types import RequestTypes
from fabric_cf.actor.core.kernel.reservation_server import ReservationServer
from fabric_cf.actor.core.kernel.reservation_states import ReservationStates, ReservationPendingStates

if TYPE_CHECKING:
    from fabric_cf.actor.core.apis.abc_actor_mixin import ABCActorMixin
    from fabric_cf.actor.core.apis.abc_authority_proxy import ABCAuthorityProxy
    from fabric_cf.actor.core.apis.abc_callback_proxy import ABCCallbackProxy
    from fabric_cf.actor.core.apis.abc_delegation import ABCDelegation
    from fabric_cf.actor.core.apis.abc_policy import ABCPolicy
    from fabric_cf.actor.core.apis.abc_slice import ABCSlice
    from fabric_cf.actor.core.kernel.failed_rpc import FailedRPC
    from fabric_cf.actor.core.apis.abc_kernel_slice import ABCKernelSlice
    from fabric_cf.actor.core.kernel.resource_set import ResourceSet
    from fabric_cf.actor.core.time.term import Term


class BrokerReservation(ReservationServer, ABCKernelBrokerReservationMixin):
    """
    A note on exported "will call" reservations. An export() operation may be
    locally initiated on an agent. It binds and forms a ticket in the same way as
    if the request came from a client, but there is no client rid (remoteRid) and
    no callback object. The prepare method in AgentReservation and
    register/unregister in ReservationServer handle these cases: the export
    proceeds as a normal reserve request, but it leaves the callback and
    remoteRid null, does not register the reservation with its slice (since there
    is no remoteRid), and does not issue an updateTicket (since there is no
    callback).
    """
    updated_absorbed = "update absorbed"

    def __init__(self, *, rid: ID, resources: ResourceSet, term: Term, slice_obj: ABCKernelSlice):
        super().__init__(rid=rid, resources=resources, term=term, slice_object=slice_obj)
        # Delegation backing the ticket granted to this reservation. For now only
        # one source delegation can be used to issue a ticket to satisfy a client
        # request.
        self.source = None
        # If this flag is true, then the reservation represents a request to export
        # resources to a client.
        self.exporting = False
        # The authority in control of the resources.
        self.authority = None
        # True if an updateTicket() must be sent on the next service probe.
        self.must_send_update = None
        # True if we notified the client about the fact that the reservation had failed
        self.notified_failed = False
        # True if the reservation was closed in the priming state.
        self.closed_in_priming = False
        self.category = ReservationCategory.Broker

    def __getstate__(self):
        state = self.__dict__.copy()
        del state['actor']
        del state['logger']
        del state['slice']
        del state['approved']
        del state['previous_resources']
        del state['bid_pending']
        del state['dirty']
        del state['expired']
        del state['pending_recover']
        del state['state_transition']
        del state['service_pending']

        del state['policy']

        del state['source']
        del state['notified_failed']
        del state['closed_in_priming']
        return state

    def __setstate__(self, state):
        self.__dict__.update(state)
        self.actor = None
        self.logger = None
        self.slice = None
        self.approved = False
        self.previous_resources = None
        self.bid_pending = False
        self.dirty = False
        self.expired = False
        self.pending_recover = False
        self.state_transition = False
        self.service_pending = ReservationPendingStates.None_

        self.policy = None

        self.source = None
        self.notified_failed = False
        self.closed_in_priming = False

    def restore(self, *, actor: ABCActorMixin, slice_obj: ABCSlice):
        """
        Must be invoked after creating reservation from unpickling
        """
        super().restore(actor=actor, slice_obj=slice_obj)
        self.source = None
        if actor is not None and self.resources is not None and self.resources.get_resources() is not None:
            delegation_id = self.resources.get_resources().get_delegation_id()
            delegation = self.actor.get_delegation(did=delegation_id)
            self.source = delegation
        self.notified_failed = False
        self.closed_in_priming = False

    def print_state(self):
        """
        Converts the reservation to a state string.
        @return state string representing the reservation
        """
        return "[{},{}] ({})({})".format(self.get_state_name(), self.get_pending_state_name(), self.get_sequence_in(),
                                         self.get_sequence_out())

    def recover(self):
        """
        Recover the reservation post stateful restart
        """
        if isinstance(self.policy, ABCAuthorityPolicy):
            self.logger.debug("No recovery necessary for reservation #{}".format(self.get_reservation_id()))
            return

<<<<<<< HEAD
        if not isinstance(self.policy, ABCBrokerPolicyMixin):
            raise BrokerException("Do not know how to recover: policy={}".format(self.policy))
=======
        if not isinstance(self.policy, IBrokerPolicy):
            raise BrokerException(msg=f"Do not know how to recover: policy={self.policy}")
>>>>>>> efaef518

        if self.state == ReservationStates.Nascent:
            if self.pending_state == ReservationPendingStates.None_:
                self.actor.ticket(self)
                self.logger.info("Added reservation #{} to the ticketing list. State={}".format(
                    self.get_reservation_id(), self.print_state()))

            elif self.pending_state == ReservationPendingStates.Ticketing:
                self.set_pending_recover(pending_recover=True)
                self.transition(prefix="[recovery]", state=self.state, pending=ReservationPendingStates.None_)
                self.actor.ticket(self)
                self.logger.info(
                    "Added reservation #{} to the ticketing list. State={}".format(self.get_reservation_id(),
                                                                                   self.print_state()))

            else:
                raise BrokerException(error_code=ExceptionErrorCode.UNEXPECTED_STATE,
                                      msg=f"pending_state={self.pending_state}")

        elif self.state == ReservationStates.Ticketed:
            if self.pending_state == ReservationPendingStates.None_ or \
                    self.pending_state == ReservationPendingStates.Priming:
                self.set_service_pending(code=ReservationPendingStates.None_)
                self.logger.debug("No recovery necessary for reservation #{}".format(self.get_reservation_id()))

            elif self.pending_state == ReservationPendingStates.ExtendingTicket:
                self.set_pending_recover(pending_recover=True)
                self.transition(prefix="[recovery]", state=self.state,
                                pending=ReservationPendingStates.None_)
                self.actor.extend_ticket(reservation=self)
                self.logger.info(
                    "Added reservation #{} to the extending list. State={}".format(self.get_reservation_id(),
                                                                                   self.print_state()))
            else:
                raise BrokerException(error_code=ExceptionErrorCode.UNEXPECTED_STATE,
                                      msg=f"pending_state={self.pending_state}")

        elif self.state == ReservationStates.Failed:
            self.logger.warning("Reservation #{} has failed".format(self.get_reservation_id()))
        else:
            raise BrokerException(error_code=ExceptionErrorCode.UNEXPECTED_STATE,
                                  msg=f"state={self.state}")

    def handle_failed_rpc(self, *, failed: FailedRPC):
        # make sure that the failed RPC came from the callback identity
        remote_auth = failed.get_remote_auth()
        if failed.get_request_type() == RPCRequestType.UpdateTicket:
            if self.callback is None or self.callback.get_identity() != remote_auth:
                raise BrokerException(msg=f"Unauthorized Failed reservation RPC: "
                                          f"expected={self.callback.get_identity()}, but was: {remote_auth}")
        else:
            raise BrokerException(error_code=ExceptionErrorCode.NOT_SUPPORTED,
                                  msg=f"Unexpected FailedRPC for BrokerReservation. "
                                      f"RequestType={failed.get_request_type()}")

        super().handle_failed_rpc(failed=failed)

    def prepare(self, *, callback: ABCCallbackProxy, logger):
        self.set_logger(logger=logger)
        self.callback = callback

        # Null callback indicates a locally initiated request to create an
        # exported reservation. Else the request is from a client and must have
        # a client-specified RID.

        if self.callback is not None and self.rid is None:
            self.error(err="no reservation ID specified for request")

        self.set_dirty()

    def reserve(self, *, policy: ABCPolicy):
        # These handlers may need to be slightly more sophisticated, since a
        # client may bid multiple times on a ticket as part of an auction
        # protocol: so we may receive a reserve or extend when there is already
        # a request pending.
        self.incoming_request()

        if self.pending_state != ReservationPendingStates.None_ and \
                self.pending_state != ReservationPendingStates.Ticketing:
            # We do not want to fail the reservation simply log a warning and exit from reserve
            self.logger.warning("Duplicate ticket request")
            return

        self.policy = policy
        self.approved = False
        self.bid_pending = True
        self.map_and_update(ticketed=False)

    def service_reserve(self):
        # resources is null initially. It becomes non-null once the
        # policy completes its allocation.
        if self.resources is not None:
            self.resources.service_update(reservation=self)
            if not self.is_failed():
                self.transition(prefix=self.updated_absorbed, state=ReservationStates.Ticketed,
                                pending=ReservationPendingStates.None_)
                self.generate_update()

    def extend_ticket(self, *, actor: ABCActorMixin):
        self.incoming_request()

        # State must be ticketed. The reservation may be active, but the agent wouldn't know that
        if self.state != ReservationStates.Ticketed:
            self.error(err="extending unticketed reservation")

        if self.pending_state != ReservationPendingStates.None_ and self.pending_state != \
                ReservationPendingStates.ExtendingTicket:
            self.error(err="extending reservation with another pending request")

        if not self.requested_term.extends_term(old_term=self.term):
            self.error(err="new term does not extend current term")

        self.approved = False
        self.bid_pending = True
        self.pending_recover = False
        self.map_and_update(ticketed=True)

    def service_extend_ticket(self):
        if self.pending_state == ReservationPendingStates.None_:
            self.resources.service_update(self)
            if not self.is_failed():
                self.transition(prefix=self.updated_absorbed, state=ReservationStates.Ticketed,
                                pending=ReservationPendingStates.None_)
                self.generate_update()

    def close(self):
        send_notification = False
        if self.state == ReservationStates.Nascent or self.pending_state != ReservationPendingStates.None_:
            self.logger.warning("Closing a reservation in progress")
            send_notification = True

        if self.state != ReservationStates.Closed:
            if self.pending_state == ReservationPendingStates.Priming or \
                    (self.pending_state == ReservationPendingStates.Ticketing and not self.bid_pending):
                # Close in Priming is a special case: when processing the close
                # event inside the policy we cannot rely on resources to
                # represent the resources allocated to the reservation. They
                # may either represent the previous resources or a mixture of
                # both. So here we will mark the reservation that it was closed
                # while it was in the Priming state. When processing the close
                # event the policy must free previousResources (if any) and
                # approvedResources. The policy should not free resources.
                self.logger.debug("closing reservation #{} while in Priming".format(self.rid))
                self.closed_in_priming = True

            self.transition(prefix="closed", state=ReservationStates.Closed, pending=ReservationPendingStates.None_)
            self.policy.closed(reservation=self)

        if send_notification:
            self.update_data.error(message="Closed while allocating ticket")
            self.generate_update()

    def probe_pending(self):
        if self.service_pending != ReservationPendingStates.None_:
            self.internal_error(err="service overrun in probePending")

        if self.is_failed() and not self.notified_failed:
            self.generate_update()
            self.notified_failed = True
        else:
            if self.pending_state == ReservationPendingStates.Ticketing:
                # Check for a pending ticket operation that may have completed
                if not self.bid_pending and self.map_and_update(ticketed=False):
                    self.service_pending = ReservationPendingStates.AbsorbUpdate

            elif self.pending_state == ReservationPendingStates.ExtendingTicket:
                # Check for a pending extendTicket operation
                if not self.bid_pending and self.map_and_update(ticketed=True):
                    self.service_pending = ReservationPendingStates.AbsorbUpdate

            elif self.pending_state == ReservationPendingStates.Redeeming:
                self.logger.error("AgentReservation in unexpected state")

            elif self.pending_state == ReservationPendingStates.Priming:
                self.service_pending = ReservationPendingStates.AbsorbUpdate

            elif self.pending_state == ReservationPendingStates.None_ and self.must_send_update:
                # for exported reservations that have been claimed, we need to
                # schedule a ticketUpdate
                self.service_pending = ReservationPendingStates.SendUpdate
                self.must_send_update = False

    def service_probe(self):
        try:
            if self.service_pending == ReservationPendingStates.AbsorbUpdate:
                self.resources.service_update(reservation=self)
                if not self.is_failed():
                    self.transition(prefix=self.updated_absorbed, state=ReservationStates.Ticketed,
                                    pending=ReservationPendingStates.None_)
                    self.generate_update()

            elif self.service_pending == ReservationPendingStates.SendUpdate:
                self.generate_update()

        except Exception as e:
            self.logger.error(traceback.format_exc())
            self.logger.error("failed while servicing probe e:{}".format(e))
            self.fail_notify(message=str(e))

        self.service_pending = ReservationPendingStates.None_

    def handle_duplicate_request(self, *, operation: RequestTypes):
        # The general idea is to do nothing if we are in the process of
        # performing a pending operation or about to reissue a
        # ticket/extendTicket after recovery. If there is nothing pending for
        # this reservation, we resend the last update.
        if operation == RequestTypes.RequestTicket:
            if self.pending_state == ReservationPendingStates.None_ and self.state != ReservationStates.Nascent and \
                    not self.pending_recover:
                self.generate_update()

        elif operation == RequestTypes.RequestExtendTicket:
            if self.pending_state == ReservationPendingStates.None_ and not self.pending_recover:
                self.generate_update()

        elif operation == RequestTypes.RequestRelinquish:
            self.logger.debug("no op")

        else:
            raise BrokerException(error_code=ExceptionErrorCode.NOT_SUPPORTED,
                                  msg=f"operation {RequestTypes(operation).name}")

    def generate_update(self):
        self.logger.debug("Generating update")
        if self.callback is None:
            self.logger.warning("Cannot generate update: no callback.")
            return

        self.logger.debug("Generating update: update count={}".format(self.update_count))
        try:
            self.update_count += 1
            self.sequence_out += 1
            RPCManagerSingleton.get().update_ticket(reservation=self)
        except Exception as e:
            self.logger.error(traceback.format_exc())
            # Note that this may result in a "stuck" reservation... not much we
            # can do if the receiver has failed or rejects our update. We will
            # regenerate on any user-initiated probe.
            self.logger.error("callback failed e:{}".format(e))

    def map_and_update(self, *, ticketed: bool):
        """
        Call the policy to fill a request, with associated state transitions.
        Catch exceptions and report all errors using callback mechanism.

        @param ticketed
                   true iff this is ticketed (i.e., request is extend)
        @return boolean success
        """
        success = False
        granted = False

        if self.state == ReservationStates.Failed:
            # Must be a previous failure, or policy marked as failed. Send
            # update to reset client. Note: this might be the wrong thing if a
            # bidding protocol allows the caller to retry a denied request,
            # e.g., to bid higher after losing in an auction.
            self.generate_update()
        elif self.state == ReservationStates.Nascent:
            if ticketed:
                self.fail_notify(message="reservation is not yet ticketed")
            else:
                self.logger.debug("Using policy {} to bind reservation".format(self.policy.__class__.__name__))
                try:
                    granted = False
                    # If the policy has processed this reservation, granted should
                    # be set true so that we can send the result back to the
                    # client. If the policy has not yet processed this reservation
                    # (binPending is true) then call the policy. The policy may
                    # choose to process the request immediately (true) or to defer
                    # it (false). In case of a deferred request, we will eventually
                    # come back to this method after the policy has done its job.
                    if self.is_bid_pending():
                        if not self.is_exporting():
                            granted = self.policy.bind(reservation=self)
                        else:
                            self.internal_error(err="Exporting reservations not implemented")
                    else:
                        granted = True
                    self.transition(prefix="ticket request", state=ReservationStates.Nascent,
                                    pending=ReservationPendingStates.Ticketing)
                except Exception as e:
                    self.logger.error("mapAndUpdate bindTicket failed for ticketRequest:", exception=e)
                    self.fail_notify(message=str(e))
                    return success

                if granted:
                    self.logger.debug("Reservation {} has been granted".format(self.get_reservation_id()))
                    try:
                        success = True
                        self.term = self.approved_term
                        self.resources = self.approved_resources.abstract_clone()
                        self.resources.update(reservation=self, resource_set=self.approved_resources)
                        self.transition(prefix="ticketed", state=ReservationStates.Ticketed,
                                        pending=ReservationPendingStates.Priming)
                    except Exception as e:
                        self.logger.error("mapAndUpdate ticket failed for ticketRequest", exception=e)
                        self.fail_notify(message=str(e))
        elif self.state == ReservationStates.Ticketed:
            if not ticketed:
                self.fail_notify(message="reservation is already ticketed")
            else:
                try:
                    self.transition(prefix="extending ticket", state=ReservationStates.Ticketed,
                                    pending=ReservationPendingStates.ExtendingTicket)

                    # If the policy has processed this reservation, set granted to
                    # true so that we can send the ticket back to the client. If
                    # the policy has not yet processed this reservation (binPending
                    # is true) then call the policy. The plugin may choose to
                    # process the request immediately (true) or to defer it
                    # (false). In case of a deferred request, we will eventually
                    # come back to this method after the policy has done its job.

                    granted = False

                    if self.is_bid_pending():
                        granted = self.policy.extend_broker(reservation=self)
                    else:
                        granted = True
                except Exception as e:
                    self.logger.error("mapAndUpdate extendTicket failed for ticketRequest:", exception=e)
                    self.fail_notify(message=str(e))
                    return success

                if granted:
                    try:
                        success = True
                        self.extended = True
                        self.transition(prefix="extended ticket", state=ReservationStates.Ticketed,
                                        pending=ReservationPendingStates.Priming)
                        self.previous_term = self.term
                        self.previous_resources = self.resources.clone()
                        self.term = self.approved_term
                        self.resources.update(reservation=self, resource_set=self.approved_resources)
                    except Exception as e:
                        self.logger.error("mapAndUpdate ticket failed for ticketRequest", exception=e)
                        self.fail_notify(message=str(e))
        else:
            self.logger.error("broker mapAndUpdate: unexpected state")
            self.fail_notify(message="invalid operation for the current reservation state")

        return success

    def get_authority(self) -> ABCAuthorityProxy:
        return self.authority

    def get_source(self) -> ABCDelegation:
        return self.source

    def get_units(self, *, when: datetime = None) -> int:
        hold = 0
        if not self.is_terminal():
            hold = self.resources.get_concrete_units(when=when)

        return hold

    def is_closed_in_priming(self) -> bool:
        return self.closed_in_priming

    def is_exporting(self) -> bool:
        return self.exporting

    def set_exporting(self):
        self.exporting = True

    def set_source(self, *, source: ABCDelegation):
        """
        Set source
        @param source source
        """
        self.source = source

    def set_authority(self, *, authority: ABCAuthorityProxy):
        self.authority = authority


class BrokerReservationFactory:
    @staticmethod
    def create(*, rid: ID, resources: ResourceSet, term: Term, slice_obj: ABCSlice, actor: ABCActorMixin = None):
        """
        Create Broker Reservation
        :param rid:
        :param resources:
        :param term:
        :param slice_obj:
        :param actor:
        :return:
        """
        reservation = BrokerReservation(rid=rid, resources=resources, term=term, slice_obj=slice_obj)
        reservation.restore(actor=actor, slice_obj=slice_obj)
        return reservation<|MERGE_RESOLUTION|>--- conflicted
+++ resolved
@@ -158,13 +158,8 @@
             self.logger.debug("No recovery necessary for reservation #{}".format(self.get_reservation_id()))
             return
 
-<<<<<<< HEAD
         if not isinstance(self.policy, ABCBrokerPolicyMixin):
-            raise BrokerException("Do not know how to recover: policy={}".format(self.policy))
-=======
-        if not isinstance(self.policy, IBrokerPolicy):
             raise BrokerException(msg=f"Do not know how to recover: policy={self.policy}")
->>>>>>> efaef518
 
         if self.state == ReservationStates.Nascent:
             if self.pending_state == ReservationPendingStates.None_:
