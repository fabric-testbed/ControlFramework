#!/usr/bin/env python3
# MIT License
#
# Copyright (c) 2020 FABRIC Testbed
#
# Permission is hereby granted, free of charge, to any person obtaining a copy
# of this software and associated documentation files (the "Software"), to deal
# in the Software without restriction, including without limitation the rights
# to use, copy, modify, merge, publish, distribute, sublicense, and/or sell
# copies of the Software, and to permit persons to whom the Software is
# furnished to do so, subject to the following conditions:
#
# The above copyright notice and this permission notice shall be included in all
# copies or substantial portions of the Software.
#
# THE SOFTWARE IS PROVIDED "AS IS", WITHOUT WARRANTY OF ANY KIND, EXPRESS OR
# IMPLIED, INCLUDING BUT NOT LIMITED TO THE WARRANTIES OF MERCHANTABILITY,
# FITNESS FOR A PARTICULAR PURPOSE AND NONINFRINGEMENT. IN NO EVENT SHALL THE
# AUTHORS OR COPYRIGHT HOLDERS BE LIABLE FOR ANY CLAIM, DAMAGES OR OTHER
# LIABILITY, WHETHER IN AN ACTION OF CONTRACT, TORT OR OTHERWISE, ARISING FROM,
# OUT OF OR IN CONNECTION WITH THE SOFTWARE OR THE USE OR OTHER DEALINGS IN THE
# SOFTWARE.
#
#
# Author: Komal Thareja (kthare10@renci.org)
from __future__ import annotations

import traceback
from datetime import datetime
from typing import TYPE_CHECKING, List

from fabric_mb.message_bus.messages.lease_reservation_avro import LeaseReservationAvro
from fabric_mb.message_bus.messages.reservation_predecessor_avro import ReservationPredecessorAvro
from fabric_mb.message_bus.messages.result_delegation_avro import ResultDelegationAvro
from fabric_mb.message_bus.messages.result_broker_query_model_avro import ResultBrokerQueryModelAvro
from fabric_mb.message_bus.messages.result_proxy_avro import ResultProxyAvro
from fabric_mb.message_bus.messages.result_string_avro import ResultStringAvro
from fabric_mb.message_bus.messages.result_strings_avro import ResultStringsAvro
from fabric_mb.message_bus.messages.result_avro import ResultAvro
from fim.slivers.base_sliver import BaseSliver
from fim.user import GraphFormat

from fabric_cf.actor.core.apis.abc_actor_runnable import ABCActorRunnable
from fabric_cf.actor.core.apis.abc_controller_reservation import ABCControllerReservation
from fabric_cf.actor.core.apis.abc_reservation_mixin import ABCReservationMixin
from fabric_cf.actor.core.common.constants import Constants, ErrorCodes
from fabric_cf.actor.core.common.exceptions import ManageException
from fabric_cf.actor.core.kernel.reservation_client import ClientReservationFactory
from fabric_cf.actor.core.kernel.reservation_states import ReservationStates, ReservationPendingStates
from fabric_cf.actor.core.kernel.resource_set import ResourceSet
from fabric_cf.actor.core.manage.converter import Converter
from fabric_cf.actor.core.manage.management_object import ManagementObject
from fabric_cf.actor.core.manage.management_utils import ManagementUtils
from fabric_cf.actor.core.proxies.kafka.translate import Translate
from fabric_cf.actor.core.time.actor_clock import ActorClock
from fabric_cf.actor.core.apis.abc_client_actor_management_object import ABCClientActorManagementObject
from fabric_cf.actor.core.time.term import Term
from fabric_cf.actor.core.util.id import ID
from fabric_cf.actor.core.core.broker_policy import BrokerPolicy

if TYPE_CHECKING:
    from fabric_mb.message_bus.messages.proxy_avro import ProxyAvro
    from fabric_mb.message_bus.messages.ticket_reservation_avro import TicketReservationAvro
    from fabric_mb.message_bus.messages.reservation_mng import ReservationMng
    from fabric_cf.actor.core.apis.abc_client_actor import ABCClientActor
    from fabric_cf.actor.security.auth_token import AuthToken
    from fabric_cf.actor.core.apis.abc_actor_mixin import ABCActorMixin


class ClientActorManagementObjectHelper(ABCClientActorManagementObject):
    def __init__(self, *, client: ABCClientActor):
        self.client = client
        from fabric_cf.actor.core.container.globals import GlobalsSingleton
        self.logger = GlobalsSingleton.get().get_logger()

    def get_brokers(self, *, caller: AuthToken, broker_id: ID = None) -> ResultProxyAvro:
        result = ResultProxyAvro()
        result.status = ResultAvro()

        if caller is None:
            result.status.set_code(ErrorCodes.ErrorInvalidArguments.value)
            result.status.set_message(ErrorCodes.ErrorInvalidArguments.interpret())
            return result

        try:
            brokers = None
            if broker_id is None:
                brokers = self.client.get_brokers()
            else:
                broker = self.client.get_broker(guid=broker_id)
                if broker is not None:
                    brokers = [broker]
                    result.proxies = Converter.fill_proxies(proxies=brokers)
                else:
                    result.status.set_code(ErrorCodes.ErrorNoSuchBroker.value)
                    result.status.set_message(ErrorCodes.ErrorNoSuchBroker.interpret())
            if brokers is not None:
                result.proxies = Converter.fill_proxies(proxies=brokers)
        except Exception as e:
            self.logger.error("get_brokers {}".format(e))
            result.status.set_code(ErrorCodes.ErrorInternalError.value)
            result.status.set_message(ErrorCodes.ErrorInternalError.interpret(exception=e))
            result.status = ManagementObject.set_exception_details(result=result.status, e=e)

        return result

    def add_broker(self, *, broker: ProxyAvro, caller: AuthToken) -> ResultAvro:
        result = ResultAvro()

        if broker is None or caller is None:
            result.set_code(ErrorCodes.ErrorInvalidArguments.value)
            result.set_message(ErrorCodes.ErrorInvalidArguments.interpret())
            return result

        try:
            proxy = Converter.get_agent_proxy(mng=broker)
            if proxy is None:
                result.set_code(ErrorCodes.ErrorInvalidArguments.value)
                result.set_message(ErrorCodes.ErrorInvalidArguments.interpret())
            else:
                self.client.add_broker(broker=proxy)
        except Exception as e:
            self.logger.error("add_broker {}".format(e))
            result.set_code(ErrorCodes.ErrorInternalError.value)
            result.set_message(ErrorCodes.ErrorInternalError.interpret(exception=e))
            result = ManagementObject.set_exception_details(result=result, e=e)

        return result

    def update_broker(self, *, broker: ProxyAvro, caller: AuthToken) -> ResultAvro:
        result = ResultAvro()

        if broker is None or caller is None:
            result.set_code(ErrorCodes.ErrorInvalidArguments.value)
            result.set_message(ErrorCodes.ErrorInvalidArguments.interpret())
            return result

        try:
            proxy = Converter.get_agent_proxy(mng=broker)
            if proxy is None:
                result.set_code(ErrorCodes.ErrorInvalidArguments.value)
                result.set_message(ErrorCodes.ErrorInvalidArguments.interpret())
            else:
                self.client.update_broker(broker=proxy)
        except Exception as e:
            self.logger.error("update_broker {}".format(e))
            result.set_code(ErrorCodes.ErrorInternalError.value)
            result.set_message(ErrorCodes.ErrorInternalError.interpret(exception=e))
            result = ManagementObject.set_exception_details(result=result, e=e)

        return result

    def get_broker_query_model(self, *, broker: ID, caller: AuthToken, id_token: str,
                               level: int, graph_format: GraphFormat) -> ResultBrokerQueryModelAvro:
        result = ResultBrokerQueryModelAvro()
        result.status = ResultAvro()

        if broker is None or caller is None:
            result.status.set_code(ErrorCodes.ErrorInvalidArguments.value)
            result.status.set_message(ErrorCodes.ErrorInvalidArguments.interpret())
            return result

        try:

            b = self.client.get_broker(guid=broker)
            if b is not None:
                request = BrokerPolicy.get_broker_query_model_query(level=level, bqm_format=graph_format)
                response = ManagementUtils.query(actor=self.client, actor_proxy=b, query=request)
                result.model = Translate.translate_to_broker_query_model(query_response=response, level=level)
            else:
                result.status.set_code(ErrorCodes.ErrorNoSuchBroker.value)
                result.status.set_message(ErrorCodes.ErrorNoSuchBroker.interpret())
        except Exception as e:
            self.logger.error("get_broker_query_model {}".format(e))
            result.status.set_code(ErrorCodes.ErrorInternalError.value)
            result.status.set_message(ErrorCodes.ErrorInternalError.interpret(exception=e))
            result.status = ManagementObject.set_exception_details(result=result.status, e=e)

        return result

    def add_reservation_private(self, *, reservation: TicketReservationAvro):
        result = ResultAvro()
        slice_id = ID(uid=reservation.get_slice_id())
        rset = Converter.get_resource_set(res_mng=reservation)
        term = Term(start=ActorClock.from_milliseconds(milli_seconds=reservation.get_start()),
                    end=ActorClock.from_milliseconds(milli_seconds=reservation.get_end()))

        broker = None

        if reservation.get_broker() is not None:
            broker = ID(uid=reservation.get_broker())

        rid = None
        if reservation.get_reservation_id() is not None:
            rid = ID(uid=reservation.get_reservation_id())
        else:
            rid = ID()
        rc = ClientReservationFactory.create(rid=rid, resources=rset, term=term)
        rc.set_renewable(renewable=reservation.is_renewable())

        if rc.get_state() != ReservationStates.Nascent or rc.get_pending_state() != ReservationPendingStates.None_:
            result.set_code(ErrorCodes.ErrorInvalidReservation.value)
            result.set_message("Only reservations in Nascent.None can be added")
            return None, result

        slice_obj = self.client.get_slice(slice_id=slice_id)

        if slice_obj is None:
            result.set_code(ErrorCodes.ErrorNoSuchSlice.value)
            result.set_message(ErrorCodes.ErrorNoSuchSlice.interpret())
            return None, result

        rc.set_slice(slice_object=slice_obj)

        proxy = None

        if broker is None:
            proxy = self.client.get_default_broker()
        else:
            proxy = self.client.get_broker(guid=broker)

        if proxy is None:
            result.set_code(ErrorCodes.ErrorNoSuchBroker.value)
            result.set_message(ErrorCodes.ErrorNoSuchBroker.interpret())
            return None, result

        rc.set_broker(broker=proxy)
        self.client.register(reservation=rc)
        return rc.get_reservation_id(), result

    def add_reservation(self, *, reservation: TicketReservationAvro, caller: AuthToken) -> ResultStringAvro:
        result = ResultStringAvro()
        result.status = ResultAvro()

        if reservation is None or reservation.get_slice_id() is None or caller is None:
            result.status.set_code(ErrorCodes.ErrorInvalidArguments.value)
            result.status.set_message(ErrorCodes.ErrorInvalidArguments.interpret())
            return result

        try:
            class Runner(ABCActorRunnable):
                def __init__(self, *, parent):
                    self.parent = parent

                def run(self):
                    return self.parent.add_reservation_private(reservation=reservation)

            self.client.execute_on_actor_thread(runnable=Runner(parent=self))
        except Exception as e:
            self.logger.error("add_reservation {}".format(e))
            self.logger.error(traceback.format_exc())
            result.status.set_code(ErrorCodes.ErrorInternalError.value)
            result.status.set_message(ErrorCodes.ErrorInternalError.interpret(exception=e))
            result.status = ManagementObject.set_exception_details(result=result.status, e=e)

        return result

    def add_reservations(self, *, reservations: List[TicketReservationAvro], caller: AuthToken) -> ResultStringsAvro:
        result = ResultStringsAvro()
        result.status = ResultAvro()

        if reservations is None or caller is None:
            result.status.set_code(ErrorCodes.ErrorInvalidArguments.value)
            result.status.set_message(ErrorCodes.ErrorInvalidArguments.interpret())
            return result

        for r in reservations:
            if r.get_slice_id() is None:
                result.status.set_code(ErrorCodes.ErrorInvalidArguments.value)
                result.status.set_message(ErrorCodes.ErrorInvalidArguments.interpret())
                return result

        try:
            class Runner(ABCActorRunnable):
                def __init__(self, *, parent):
                    self.parent = parent

                def run(self):
                    result = []
                    try:
                        for r in reservations:
                            rr, status = self.parent.add_reservation_private(reservation=r)
                            if rr is not None:
                                result.append(str(rr))
                            else:
                                raise ManageException("Could not add reservation")
                    except Exception:
                        for r in reservations:
                            self.parent.client.unregister(reservation=r)
                        result.clear()

                    return result

            rids, result.status = self.client.execute_on_actor_thread_and_wait(runnable=Runner(parent=self))

            if result.status.get_code() == 0:
                for r in rids:
                    result.result.append(r)
        except Exception as e:
            self.logger.error("add_reservations {}".format(e))
            result.status.set_code(ErrorCodes.ErrorInternalError.value)
            result.status.set_message(ErrorCodes.ErrorInternalError.interpret(exception=e))
            result.status = ManagementObject.set_exception_details(result=result.status, e=e)

        return result

    def demand_reservation_rid(self, *, rid: ID, caller: AuthToken) -> ResultAvro:
        result = ResultAvro()

        if rid is None or caller is None:
            result.set_code(ErrorCodes.ErrorInvalidArguments.value)
            result.set_message(ErrorCodes.ErrorInvalidArguments.interpret())
            return result

        try:
            class Runner(ABCActorRunnable):
                def __init__(self, *, actor: ABCClientActor):
                    self.actor = actor

                def run(self):
                    self.actor.demand(rid=rid)
                    return None

            self.client.execute_on_actor_thread_and_wait(runnable=Runner(actor=self.client))
        except Exception as e:
            self.logger.error("demand_reservation_rid {}".format(e))
            result.set_code(ErrorCodes.ErrorInternalError.value)
            result.set_message(ErrorCodes.ErrorInternalError.interpret(exception=e))
            result = ManagementObject.set_exception_details(result=result, e=e)

        return result

    def demand_reservation(self, *, reservation: ReservationMng, caller: AuthToken) -> ResultAvro:
        result = ResultAvro()

        if reservation is None or caller is None:
            result.set_code(ErrorCodes.ErrorInvalidArguments.value)
            result.set_message(ErrorCodes.ErrorInvalidArguments.interpret())
            return result

        try:
            class Runner(ABCActorRunnable):
                def __init__(self, *, actor: ABCClientActor, logger):
                    self.actor = actor
                    self.logger = logger

                def __add_predecessors(self, predecessors: List[ReservationPredecessorAvro],
                                       res: ABCControllerReservation):
                    for pred in predecessors:
                        if pred.get_reservation_id() is None:
                            self.logger.warning(f"Predecessor specified for rid={res.get_reservation_id()} "
                                                "but missing reservation id of predecessor")
                            continue

                        predid = ID(uid=pred.get_reservation_id())
                        pr = self.actor.get_reservation(rid=predid)

                        if pr is None:
                            self.logger.warning(f"Predecessor for rid={res.get_reservation_id()} with rid={predid} "
                                                f"does not exist. Ignoring it!")
                            continue

                        if not isinstance(pr, ABCControllerReservation):
                            self.logger.warning(f"Predecessor for rid={res.get_reservation_id()} is not an "
                                                f"IControllerReservation: class={type(pr)}")
                            continue

                        self.logger.debug(f"Setting redeem predecessor on reservation # {res.get_reservation_id()} "
                                          f"pred={pr.get_reservation_id()}")
                        res.add_redeem_predecessor(reservation=pr)

                def run(self):
                    result = ResultAvro()
                    rid = ID(uid=reservation.get_reservation_id())
                    r = self.actor.get_reservation(rid=rid)
                    if r is None:
                        result.set_code(ErrorCodes.ErrorNoSuchReservation.value)
                        result.set_message(ErrorCodes.ErrorNoSuchReservation.interpret())
                        return result

                    ManagementUtils.update_reservation(res_obj=r, rsv_mng=reservation)
                    if isinstance(reservation, LeaseReservationAvro):
                        predecessors = reservation.get_redeem_predecessors()
                        if predecessors is not None:
                            self.logger.debug("Processing Redeem predecessors")
                            self.__add_predecessors(res=r, predecessors=predecessors)

                    try:
                        self.actor.get_plugin().get_database().update_reservation(reservation=r)
                    except Exception as e:
                        self.logger.error("Could not commit slice update {}".format(e))
                        result.set_code(ErrorCodes.ErrorDatabaseError.value)
                        result.set_message(ErrorCodes.ErrorDatabaseError.interpret(exception=e))

                    self.actor.demand(rid=rid)

                    return result

            self.client.execute_on_actor_thread(runnable=Runner(actor=self.client, logger=self.logger))
        except Exception as e:
            self.logger.error("demand_reservation {}".format(e))
            result.set_code(ErrorCodes.ErrorInternalError.value)
            result.set_message(ErrorCodes.ErrorInternalError.interpret(exception=e))
            result = ManagementObject.set_exception_details(result=result, e=e)

        return result

    def extend_reservation(self, *, reservation: ID, new_end_time: datetime, sliver: BaseSliver,
                           caller: AuthToken, dependencies: List[ReservationPredecessorAvro] = None) -> ResultAvro:
        result = ResultAvro()

        if reservation is None or caller is None or (new_end_time is None and sliver is None):
            result.set_code(ErrorCodes.ErrorInvalidArguments.value)
            result.set_message(ErrorCodes.ErrorInvalidArguments.interpret())
            return result

        try:
            class Runner(ABCActorRunnable):
                def __init__(self, *, actor: ABCActorMixin):
                    self.actor = actor

                def run(self):
                    result = ResultAvro()
                    r = self.actor.get_reservation(rid=reservation)
                    if r is None:
                        result.set_code(ErrorCodes.ErrorNoSuchReservation.value)
                        result.set_message(ErrorCodes.ErrorNoSuchReservation.interpret())
                        return result

                    redeem_dep_res_list = []
                    if dependencies is not None:
                        for d in dependencies:
                            dep_res = self.actor.get_reservation(rid=ID(uid=d.get_reservation_id()))
                            if dep_res is None:
                                result.set_code(ErrorCodes.ErrorNoSuchReservation.value)
                                result.set_message(ErrorCodes.ErrorNoSuchReservation.interpret())
                                return result
                            redeem_dep_res_list.append(dep_res)

                    rset = ResourceSet()
                    units = r.get_resources().get_units()
                    rset.set_units(units=units)
                    rset.set_type(rtype=r.get_resources().get_type())

                    new_term = r.get_term()
                    if new_end_time is not None:
                        tmp_start_time = r.get_term().get_start_time()
                        new_term = r.get_term().extend()

                        new_term.set_end_time(date=new_end_time)
                        new_term.set_new_start_time(date=tmp_start_time)
                        new_term.set_start_time(date=tmp_start_time)
                    if sliver is not None:
                        rset.set_sliver(sliver=sliver)

                    self.actor.extend(rid=r.get_reservation_id(), resources=rset, term=new_term,
                                      dependencies=redeem_dep_res_list)

                    return result
<<<<<<< HEAD
            if new_end_time is not None:
                result = self.client.execute_on_actor_thread_and_wait(runnable=Runner(actor=self.client))
=======

            # Process Extend for Renew synchronously
            if new_end_time is not None:
                result = self.client.execute_on_actor_thread_and_wait(runnable=Runner(actor=self.client))
            # Process Extend for Modify asynchronously
>>>>>>> 0368af95
            else:
                self.client.execute_on_actor_thread(runnable=Runner(actor=self.client))

        except Exception as e:
            self.logger.error("extend_reservation {}".format(e))
            result.set_code(ErrorCodes.ErrorInternalError.value)
            result.set_message(ErrorCodes.ErrorInternalError.interpret(exception=e))
            result = ManagementObject.set_exception_details(result=result, e=e)

        return result

    def modify_reservation(self, *, rid: ID, modified_sliver: BaseSliver, caller: AuthToken) -> ResultAvro:
        result = ResultAvro()

        if rid is None or modified_sliver is None:
            result.set_code(ErrorCodes.ErrorInvalidArguments.value)
            result.set_message(ErrorCodes.ErrorInvalidArguments.interpret())
            return result

        self.logger.debug("reservation: {} | modified_sliver= {}".format(rid, modified_sliver))
        try:

            class Runner(ABCActorRunnable):
                def __init__(self, *, actor: ABCClientActor):
                    self.actor = actor

                def run(self):
                    result = ResultAvro()
                    r = self.actor.get_reservation(rid=rid)
                    if r is None:
                        result.set_code(ErrorCodes.ErrorNoSuchReservation.value)
                        result.set_message(ErrorCodes.ErrorNoSuchReservation.interpret())
                        return result

                    self.actor.modify(reservation_id=rid, modified_sliver=modified_sliver)

                    return result
            result = self.client.execute_on_actor_thread_and_wait(runnable=Runner(actor=self.client))
        except Exception as e:
            self.logger.error("modify_reservation {}".format(e))
            result.set_code(ErrorCodes.ErrorInternalError.value)
            result.set_message(ErrorCodes.ErrorInternalError.interpret(exception=e))
            result = ManagementObject.set_exception_details(result=result, e=e)

        return result

    def claim_delegations(self, *, broker: ID, did: str, caller: AuthToken) -> ResultDelegationAvro:
        result = ResultDelegationAvro()
        result.status = ResultAvro()

        if caller is None or did is None or broker is None:
            result.status.set_code(ErrorCodes.ErrorInvalidArguments.value)
            result.status.set_message(ErrorCodes.ErrorInvalidArguments.interpret())
            return result

        try:
            my_broker = self.client.get_broker(guid=broker)

            if my_broker is None:
                result.status.set_code(ErrorCodes.ErrorNoSuchBroker.value)
                result.status.set_message(ErrorCodes.ErrorNoSuchBroker.interpret())
                return result

            class Runner(ABCActorRunnable):
                def __init__(self, *, actor: ABCClientActor):
                    self.actor = actor

                def run(self):
                    return self.actor.claim_delegation_client(delegation_id=did, broker=my_broker)

            rc = self.client.execute_on_actor_thread_and_wait(runnable=Runner(actor=self.client))

            if rc is not None:
                result.delegations = []
                delegation = Translate.translate_delegation_to_avro(delegation=rc)
                result.delegations.append(delegation)
            else:
                raise ManageException("Internal Error")
        except Exception as e:
            self.logger.error(traceback.format_exc())
            self.logger.error("claim_delegations {}".format(e))
            result.status.set_code(ErrorCodes.ErrorInternalError.value)
            result.status.set_message(ErrorCodes.ErrorInternalError.interpret(exception=e))
            result.status = ManagementObject.set_exception_details(result=result.status, e=e)

        return result

    def reclaim_delegations(self, *, broker: ID, did: str, caller: AuthToken) -> ResultDelegationAvro:
        result = ResultDelegationAvro()
        result.status = ResultAvro()

        if caller is None or did is None or broker is None:
            result.status.set_code(ErrorCodes.ErrorInvalidArguments.value)
            result.status.set_message(ErrorCodes.ErrorInvalidArguments.interpret())
            return result

        try:

            my_broker = self.client.get_broker(guid=broker)

            if my_broker is None:
                result.status.set_code(ErrorCodes.ErrorNoSuchBroker.value)
                result.status.set_message(ErrorCodes.ErrorNoSuchBroker.interpret())
                return result

            class Runner(ABCActorRunnable):
                def __init__(self, *, actor: ABCClientActor):
                    self.actor = actor

                def run(self):
                    return self.actor.reclaim_delegation_client(delegation_id=did, broker=my_broker)

            rc = self.client.execute_on_actor_thread_and_wait(runnable=Runner(actor=self.client))

            if rc is not None:
                result.delegations = []
                delegation = Translate.translate_delegation_to_avro(delegation=rc)
                result.delegations.append(delegation)
            else:
                raise ManageException("Internal Error")
        except Exception as e:
            self.logger.error(traceback.format_exc())
            self.logger.error("reclaim_delegations {}".format(e))
            result.status.set_code(ErrorCodes.ErrorInternalError.value)
            result.status.set_message(ErrorCodes.ErrorInternalError.interpret(exception=e))
            result.status = ManagementObject.set_exception_details(result=result.status, e=e)

        return result<|MERGE_RESOLUTION|>--- conflicted
+++ resolved
@@ -457,16 +457,11 @@
                                       dependencies=redeem_dep_res_list)
 
                     return result
-<<<<<<< HEAD
-            if new_end_time is not None:
-                result = self.client.execute_on_actor_thread_and_wait(runnable=Runner(actor=self.client))
-=======
 
             # Process Extend for Renew synchronously
             if new_end_time is not None:
                 result = self.client.execute_on_actor_thread_and_wait(runnable=Runner(actor=self.client))
             # Process Extend for Modify asynchronously
->>>>>>> 0368af95
             else:
                 self.client.execute_on_actor_thread(runnable=Runner(actor=self.client))
 
