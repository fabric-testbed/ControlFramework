#!/usr/bin/env python3
# MIT License
#
# Copyright (c) 2020 FABRIC Testbed
#
# Permission is hereby granted, free of charge, to any person obtaining a copy
# of this software and associated documentation files (the "Software"), to deal
# in the Software without restriction, including without limitation the rights
# to use, copy, modify, merge, publish, distribute, sublicense, and/or sell
# copies of the Software, and to permit persons to whom the Software is
# furnished to do so, subject to the following conditions:
#
# The above copyright notice and this permission notice shall be included in all
# copies or substantial portions of the Software.
#
# THE SOFTWARE IS PROVIDED "AS IS", WITHOUT WARRANTY OF ANY KIND, EXPRESS OR
# IMPLIED, INCLUDING BUT NOT LIMITED TO THE WARRANTIES OF MERCHANTABILITY,
# FITNESS FOR A PARTICULAR PURPOSE AND NONINFRINGEMENT. IN NO EVENT SHALL THE
# AUTHORS OR COPYRIGHT HOLDERS BE LIABLE FOR ANY CLAIM, DAMAGES OR OTHER
# LIABILITY, WHETHER IN AN ACTION OF CONTRACT, TORT OR OTHERWISE, ARISING FROM,
# OUT OF OR IN CONNECTION WITH THE SOFTWARE OR THE USE OR OTHER DEALINGS IN THE
# SOFTWARE.
#
#
# Author: Komal Thareja (kthare10@renci.org)
import logging
from typing import Tuple, List, Dict, Union

from fabric_cf.actor.fim.fim_helper import FimHelper
from fim.slivers.attached_components import AttachedComponentsInfo, ComponentSliver, ComponentType
from fim.slivers.base_sliver import BaseSliver
from fim.slivers.capacities_labels import Capacities, Labels
from fim.slivers.delegations import Delegations
from fim.slivers.instance_catalog import InstanceCatalog
from fim.slivers.interface_info import InterfaceSliver
from fim.slivers.network_node import NodeSliver, NodeType
from fim.slivers.network_service import NSLayer

from fabric_cf.actor.core.apis.abc_reservation_mixin import ABCReservationMixin
from fabric_cf.actor.core.common.constants import Constants
from fabric_cf.actor.core.common.exceptions import BrokerException, ExceptionErrorCode
from fabric_cf.actor.core.kernel.reservation_states import ReservationOperation
from fabric_cf.actor.core.policy.inventory_for_type import InventoryForType
from fabric_cf.actor.core.util.id import ID


class NetworkNodeInventory(InventoryForType):
    @staticmethod
    def check_capacities(*, rid: ID, requested_capacities: Capacities, delegated: Delegations,
                         existing_reservations: List[ABCReservationMixin],
                         logger: logging.Logger) -> str:
        """
        Check if the requested capacities can be satisfied with the available capacities
        :param rid: reservation id of the reservation being served
        :param requested_capacities: Requested Capacities
        :param delegated: Delegated Capacities
        :param existing_reservations: Existing Reservations served by the same BQM node
        :param logger: logger
        :return: Delegation Id of the delegation which satisfies the request
        :raises: BrokerException in case the request cannot be satisfied
        """
        logger.debug(f"requested_capacities: {requested_capacities} for reservation# {rid}")

        delegation_id, delegated_capacity = NetworkNodeInventory.get_delegations(delegations=delegated)

        # Remove allocated capacities to the reservations
        if existing_reservations is not None:
            for reservation in existing_reservations:
                if rid == reservation.get_reservation_id():
                    continue
                # For Active or Ticketed or Ticketing reservations; reduce the counts from available
                resource_sliver = None
                if reservation.is_ticketing() and reservation.get_approved_resources() is not None:
                    resource_sliver = reservation.get_approved_resources().get_sliver()

                if (reservation.is_active() or reservation.is_ticketed()) and \
                        reservation.get_resources() is not None:
                    resource_sliver = reservation.get_resources().get_sliver()

                if resource_sliver is not None and isinstance(resource_sliver, NodeSliver):
                    logger.debug(
                        f"Excluding already assigned resources {resource_sliver.get_capacity_allocations()} to "
                        f"reservation# {reservation.get_reservation_id()}")
                    delegated_capacity = delegated_capacity - resource_sliver.get_capacity_allocations()

        # Compare the requested against available
        delegated_capacity = delegated_capacity - requested_capacities
        negative_fields = delegated_capacity.negative_fields()
        if len(negative_fields) > 0:
            raise BrokerException(error_code=ExceptionErrorCode.INSUFFICIENT_RESOURCES,
                                  msg=f"{negative_fields}")
        return delegation_id

    @staticmethod
    def __set_ips(*, req_ifs: InterfaceSliver, lab: Labels):
        if req_ifs.labels is not None and req_ifs.labels.ipv4 is not None:
            lab.ipv4 = req_ifs.labels.ipv4
            if req_ifs.labels.ipv4_subnet is not None:
                lab.ipv4_subnet = req_ifs.labels.ipv4_subnet
        if req_ifs.labels is not None and req_ifs.labels.ipv6 is not None:
            lab.ipv6 = req_ifs.labels.ipv6
            if req_ifs.labels.ipv6_subnet is not None:
                lab.ipv6_subnet = req_ifs.labels.ipv6_subnet
        return lab

    @staticmethod
    def __update_shared_nic_labels_and_capacities(*, available: ComponentSliver,
                                                  requested: ComponentSliver,
                                                  logger: logging.Logger) -> ComponentSliver:
        """
        Update the shared NIC Labels and Capacities. Assign the 1st available PCI address/bdf to the requested component
        Traverse the available component's labels to find the index for bdf assigned
        Using the found labels, assign BDF, MAC and VLAN address to the IFS on the Requested component
        In case of L2 service, also copy the requested IP address so it can be used by the AMHandler to configure the
        interface post VM creation
        :param available: Available Component
        :param requested: Requested Component
        :return updated requested component with VLAN, MAC and IP information
        """
        # Check labels
        delegation_id, delegated_label = NetworkNodeInventory.get_delegations(
            delegations=available.get_label_delegations())

        if delegated_label.bdf is None or len(delegated_label.bdf) < 1:
            message = "No PCI devices available in the delegation"
            logger.error(message)
            raise BrokerException(error_code=ExceptionErrorCode.INSUFFICIENT_RESOURCES,
                                  msg=f"{message}")

        # Find the VLAN from the BQM Component
        if available.network_service_info is None or \
                len(available.network_service_info.network_services) != 1:
            message = "Shared NIC Card must have one Network Service"
            logger.error(message)
            raise BrokerException(error_code=ExceptionErrorCode.FAILURE,
                                  msg=f"{message}")

        ns_name = next(iter(available.network_service_info.network_services))
        ns = available.network_service_info.network_services[ns_name]

        if ns.interface_info is None or len(ns.interface_info.interfaces) != 1:
            message = "Shared NIC Card must have one Connection Point"
            logger.error(message)
            raise BrokerException(error_code=ExceptionErrorCode.FAILURE,
                                  msg=f"{message}")

        ifs_name = next(iter(ns.interface_info.interfaces))
        ifs = ns.interface_info.interfaces[ifs_name]

        delegation_id, ifs_delegated_labels = NetworkNodeInventory.get_delegations(delegations=ifs.get_label_delegations())

        assigned_bdf = delegated_label.bdf[0]
        assigned_numa = delegated_label.numa[0]

        # Check if the requested component's VLAN exists in the delegated labels
        if requested_component.labels and requested_component.labels.vlan and \
                requested_component.labels.vlan in ifs_delegated_labels.vlan:
            vlan_index = ifs_delegated_labels.vlan.index(requested_component.labels.vlan)
            bdf_for_requested_vlan = ifs_delegated_labels.bdf[vlan_index]
            
            if bdf_for_requested_vlan in delegated_label.bdf:
                bdf_index = delegated_label.bdf.index(bdf_for_requested_vlan)
                assigned_bdf = bdf_for_requested_vlan
                assigned_numa = delegated_label.numa[bdf_index]

        # Assign the first PCI Id from the list of available PCI slots
        requested_component.label_allocations = Labels(bdf=assigned_bdf, numa=assigned_numa)

        # Find index of assigned BDF in the interface delegated labels
        assigned_index = ifs_delegated_labels.bdf.index(assigned_bdf)

        # Updated the Requested component with VLAN, BDF, MAC
        req_ns_name = next(iter(requested.network_service_info.network_services))
        req_ns = requested.network_service_info.network_services[req_ns_name]
        req_ifs_name = next(iter(req_ns.interface_info.interfaces))
        req_ifs = req_ns.interface_info.interfaces[req_ifs_name]

        # Do not copy VLAN for OpenStack-vNIC
<<<<<<< HEAD
        if requested.get_model() == Constants.OPENSTACK_VNIC_MODEL:
            lab = Labels(bdf=ifs_delegated_labels.bdf[i], mac=ifs_delegated_labels.mac[i],
                         local_name=ifs_delegated_labels.local_name[i])
=======
        if requested_component.get_model() == Constants.OPENSTACK_VNIC_MODEL:
            lab = Labels(bdf=ifs_delegated_labels.bdf[assigned_index], mac=ifs_delegated_labels.mac[assigned_index],
                         local_name=ifs_delegated_labels.local_name[assigned_index])
>>>>>>> 2afc424c88263d78f903e19066d7dbd533a59339
        else:
            lab = Labels(bdf=ifs_delegated_labels.bdf[assigned_index], mac=ifs_delegated_labels.mac[assigned_index],
                         vlan=ifs_delegated_labels.vlan[assigned_index],
                         local_name=ifs_delegated_labels.local_name[assigned_index])

        # For the Layer 2 copying the IP address to the label allocations
        # This is to be used by AM Handler to configure Network Interface
        if req_ns.layer == NSLayer.L2:
            lab = NetworkNodeInventory.__set_ips(req_ifs=req_ifs, lab=lab)

        req_ifs.set_label_allocations(lab=lab)

        logger.info(f"Assigned Interface Sliver: {req_ifs}")
        return requested

    @staticmethod
    def __update_smart_nic_labels_and_capacities(*, available: ComponentSliver,
                                                 requested: ComponentSliver,
                                                 logger: logging.Logger) -> ComponentSliver:
        """
        Update the IFS for the Smart NIC with VLAN, MAC and IP Address information
        This is to enable AM handler to configure network interfaces at VM creation.
        This is only done for Layer 2 services
        :param available: Available Component
        :param requested: Requested Component
        :return updated requested component with VLAN, MAC and IP information
        """

        # Find the VLAN from the BQM Component
        if available.network_service_info is None or \
                len(available.network_service_info.network_services) != 1:
            message = "Smart NIC Card must have at one Network Service"
            logger.error(message)
            raise BrokerException(error_code=ExceptionErrorCode.FAILURE,
                                  msg=f"{message}")

        ns_name = next(iter(available.network_service_info.network_services))
        ns = available.network_service_info.network_services[ns_name]

        if ns.interface_info is None or len(ns.interface_info.interfaces) < 0:
            message = "Smart NIC Card must have at least one Connection Point"
            logger.error(message)
            raise BrokerException(error_code=ExceptionErrorCode.FAILURE,
                                  msg=f"{message}")

        for ifs in ns.interface_info.interfaces.values():
            delegation_id, ifs_delegated_labels = NetworkNodeInventory.get_delegations(
                delegations=ifs.get_label_delegations())

            for requested_ns in requested.network_service_info.network_services.values():
                if requested_ns.interface_info is not None and requested_ns.interface_info.interfaces is not None:
                    for requested_ifs in requested_ns.interface_info.interfaces.values():
                        if requested_ifs.labels.local_name == ifs_delegated_labels.local_name:
                            lab = Labels()
                            lab.mac = ifs_delegated_labels.mac
                            lab.local_name = ifs_delegated_labels.local_name

                            # Update the VLAN and IP address to be used for configuration at AM only for L2 services
                            # Information for L3 services is updated later after NetworkService has been ticketed
                            if requested_ns.layer == NSLayer.L2:
                                if requested_ifs.labels is not None and requested_ifs.labels.vlan is not None:
                                    lab.vlan = requested_ifs.labels.vlan

                                lab = NetworkNodeInventory.__set_ips(req_ifs=requested_ifs, lab=lab)

                            requested_ifs.set_label_allocations(lab=lab)
                        logger.info(f"Assigned Interface Sliver: {requested_ifs}")
        return requested

    @staticmethod
    def __check_component_labels_and_capacities(*, available: ComponentSliver, graph_id: str,
                                                requested: ComponentSliver, logger: logging.Logger,
                                                operation: ReservationOperation = ReservationOperation.Create) -> ComponentSliver:
        """
        Check if available component capacities, labels to match requested component
        :param available: available component
        :param graph_id: BQM graph id
        :param requested: requested component
        :param operation: operation
        :return: requested component annotated with properties in case of success, None otherwise
        """
        if requested.get_model() is not None and \
                requested.get_model() != available.get_model():
            return requested

        # Checking capacity for component
        delegation_id, delegated_capacity = FimHelper.get_delegations(
            delegations=available.get_capacity_delegations())

        # Delegated capacity would have been decremented already to exclude allocated shared NICs
        if delegated_capacity.unit < 1:
            message = f"Insufficient Capacities for component: {requested}"
            logger.error(message)
            raise BrokerException(error_code=ExceptionErrorCode.INSUFFICIENT_RESOURCES,
                                  msg=f"{message}")

        requested.capacity_allocations = Capacities(unit=1)

        # Check labels
        delegation_id, delegated_label = FimHelper.get_delegations(
            delegations=available.get_label_delegations())

        if requested.get_type() == ComponentType.SharedNIC:
            requested = NetworkNodeInventory.__update_shared_nic_labels_and_capacities(
                available=available,
                requested=requested,
                logger=logger)
        else:
            requested.label_allocations = delegated_label
            if requested.get_type() == ComponentType.SmartNIC:
                requested = NetworkNodeInventory.__update_smart_nic_labels_and_capacities(
                    available=available,
                    requested=requested,
                    logger=logger)

        node_map = tuple([graph_id, available.node_id])
        requested.set_node_map(node_map=node_map)
        if requested.labels is None or operation == ReservationOperation.Create:
            requested.labels = Labels.update(lab=requested.get_label_allocations())

        return requested

    @staticmethod
    def __exclude_allocated_pci_device_from_shared_nic(*, shared: ComponentSliver, logger: logging.Logger,
                                                       allocated: ComponentSliver) -> Tuple[ComponentSliver, bool]:
        """
        For Shared NIC cards, exclude the already assigned PCI addresses from the available PCI addresses in
        BQM Component Sliver for the NIC Card
        @param shared: Available Shared NIC
        @param allocated: Allocated NIC
        @return Available NIC updated to exclude the Allocated PCI addresses and True/False indicating if Available
        Shared NIC has any available PCI addresses
        """

        if shared.get_type() != ComponentType.SharedNIC and allocated.get_type() != ComponentType.SharedNIC:
            raise BrokerException(error_code=ExceptionErrorCode.INVALID_ARGUMENT,
                                  msg=f"shared_nic: {shared} allocated_nic: {allocated}")

        # Reduce capacity for component
        delegation_id, delegated_capacity = FimHelper.get_delegations(
            delegations=shared.get_capacity_delegations())

        logger.debug(f"Allocated NIC: {allocated} labels: {allocated.get_labels()}")

        # Get the Allocated PCI address
        allocated_labels = allocated.get_labels()

        delegation_id, delegated_label = FimHelper.get_delegations(
            delegations=shared.get_label_delegations())

        # Remove allocated PCI address from delegations
        excluded_labels = []

        if isinstance(allocated_labels.bdf, list):
            excluded_labels = allocated_labels.bdf
        else:
            excluded_labels = [allocated_labels.bdf]

        exists = False
        for e in excluded_labels:
            if e in delegated_label.bdf:
                logger.debug(f"Excluding PCI device {e}")
                delegated_label.bdf.remove(e)
                exists = True

        # Exclude already allocated Shared NIC cards
        if exists:
            delegated_capacity -= allocated.get_capacity_allocations()

        return shared, (delegated_capacity.unit < 1)

    @staticmethod
    def __exclude_allocated_component(*, graph_node: NodeSliver, available: ComponentSliver,
                                      allocated: ComponentSliver, logger: logging.Logger):
        """
        Remove the allocated component from the candidate Node. For dedicated components, the whole component is removed,
        for Shared NIC, only the allocated PCI address is removed and the number of units is reduced by 1.
        If all the PCIs are allocated for a Shared NIC, the complete Shared NIC is removed

        @param graph_node candidate node identified to satisfy the reservation
        @param available available component
        @param allocated allocated component
        """
        exclude = True
        if allocated.get_type() == ComponentType.SharedNIC:
            available, exclude = NetworkNodeInventory.__exclude_allocated_pci_device_from_shared_nic(
                shared=available, allocated=allocated, logger=logger)
        if exclude:
            graph_node.attached_components_info.remove_device(name=available.get_name())

    @staticmethod
    def __exclude_components_for_existing_reservations(*, rid: ID, graph_node: NodeSliver, logger: logging.Logger,
                                                       existing_reservations: List[ABCReservationMixin],
                                                       operation: ReservationOperation = ReservationOperation.Create) -> NodeSliver:
        """
        Remove already assigned components to existing reservations from the candidate node
        @param rid reservation ID
        @param graph_node candidate node identified to satisfy the reservation
        @param existing_reservations Existing Ticketed Reservations
        @return Return the updated candidate node
        """
        for reservation in existing_reservations:
            # Requested reservation should be skipped only when new i.e. not ticketed
            if rid == reservation.get_reservation_id() and \
                    (operation == ReservationOperation.Extend or not reservation.is_ticketed()):
                continue
            # For Active or Ticketed or Ticketing reservations; reduce the counts from available
            allocated_sliver = None
            if reservation.is_ticketing() and reservation.get_approved_resources() is not None:
                allocated_sliver = reservation.get_approved_resources().get_sliver()

            if (reservation.is_active() or reservation.is_ticketed()) and reservation.get_resources() is not None:
                allocated_sliver = reservation.get_resources().get_sliver()

            if reservation.is_extending_ticket() and reservation.get_requested_resources() is not None and \
                    reservation.get_requested_resources().get_sliver() is not None:
                allocated_sliver = reservation.get_requested_resources().get_sliver()

            if allocated_sliver is None or not isinstance(allocated_sliver, NodeSliver) or \
                    allocated_sliver.attached_components_info is None:
                continue

            for allocated in allocated_sliver.attached_components_info.devices.values():
                allocated_node_map = allocated.get_node_map()

                if allocated_node_map is None:
                    continue

                resource_type = allocated.get_type()

                logger.debug(f"Already allocated components {allocated} of resource_type "
                             f"{resource_type} to reservation# {reservation.get_reservation_id()}")

                for av in graph_node.attached_components_info.devices.values():
                    if av.node_id == allocated_node_map[1]:
                        NetworkNodeInventory.__exclude_allocated_component(graph_node=graph_node,
                                                                           available=av,
                                                                           allocated=allocated,
                                                                           logger=logger)
                        break
        return graph_node

    @staticmethod
    def check_components(*, rid: ID, requested_components: AttachedComponentsInfo, graph_id: str,
                         graph_node: NodeSliver, existing_reservations: List[ABCReservationMixin],
                         existing_components: Dict[str, List[str]], logger: logging.Logger,
                         operation: ReservationOperation = ReservationOperation.Create) -> AttachedComponentsInfo:
        """
        Check if the requested capacities can be satisfied with the available capacities
        :param rid: reservation id of the reservation being served
        :param requested_components: Requested components
        :param graph_id: BQM graph id
        :param graph_node: BQM graph node identified to serve the reservation
        :param existing_reservations: Existing Reservations served by the same BQM node
        :param existing_components: Existing components
        :param operation: Flag indicating if this is create or modify
        :param logger: logger
        :return: Components updated with the corresponding BQM node ids
        :raises: BrokerException in case the request cannot be satisfied
        """
        logger.debug(f"Available on {graph_node.node_id} components: {graph_node.attached_components_info.devices.keys()}")

        NetworkNodeInventory.__exclude_components_for_existing_reservations(rid=rid, graph_node=graph_node,
                                                                            existing_reservations=existing_reservations,
                                                                            operation=operation, logger=logger)

        logger.debug(f"Excluding components connected to Network Services: {existing_components}")

        if existing_components and len(existing_components):
            comps_to_remove = []
            for av in graph_node.attached_components_info.devices.values():
                # Skip if not in allocated comps attached to Network Services
                if av.node_id not in existing_components.keys():
                    continue
                exclude = True
                if av.get_type() == ComponentType.SharedNIC:
                    bdfs = existing_components.get(av.node_id)
                    allocated_component = ComponentSliver()
                    allocated_component.set_type(ComponentType.SharedNIC)
                    allocated_component.set_name(resource_name=av.get_name())
                    allocated_component.set_capacity_allocations(cap=Capacities(unit=len(bdfs)))
                    allocated_component.set_labels(Labels(bdf=bdfs))
                    logger.debug(f"Excluding Shared NICs connected to Network Services: {allocated_component}")
                    av, exclude = NetworkNodeInventory.__exclude_allocated_pci_device_from_shared_nic(shared=av,
                                                                                                      allocated=allocated_component,
                                                                                                      logger=logger)
                if exclude:
                    comps_to_remove.append(av)

            for c in comps_to_remove:
<<<<<<< HEAD
                logger.debug(f"Excluding component: {c.get_name()}")
=======
                self.logger.debug(f"Excluding component: {c.get_name()}")
>>>>>>> 5df6bc8f
                graph_node.attached_components_info.remove_device(name=c.get_name())

        logger.debug(f"requested_components: {requested_components.devices.values()} for reservation# {rid}")
        for name, requested_component in requested_components.devices.items():
            if operation == ReservationOperation.Modify and requested_component.get_node_map() is not None:
                logger.debug(f"Modify: Ignoring Allocated component: {requested_component}")
                continue

            if operation == ReservationOperation.Extend and requested_component.get_node_map() is not None:
                bqm_id, node_id = requested_component.get_node_map()

                if requested_component.get_type() == ComponentType.SharedNIC:
                    allocated_bdfs = existing_components.get(node_id)
                    if allocated_bdfs and requested_component.labels and requested_component.labels.bdf:
                        bdfs = requested_component.labels.bdf
                        if isinstance(requested_component.labels.bdf, str):
                            bdfs = [requested_component.labels.bdf]

                        logger.debug(f"Allocated BDFs: {allocated_bdfs}")
                        for x in bdfs:
                            if x in allocated_bdfs:
                                raise BrokerException(error_code=ExceptionErrorCode.INSUFFICIENT_RESOURCES,
                                                      msg=f"Renew failed: Component of type: {requested_component.get_model()} with PCI Address: {x}"
                                                          f"already in use by another reservation for node: {graph_node.node_id}")
                else:
                    if node_id in existing_components.keys():
                        raise BrokerException(error_code=ExceptionErrorCode.INSUFFICIENT_RESOURCES,
                                              msg=f"Renew failed: Component of type: {requested_component.get_model()} "
                                                  f"already in use by another reservation for node: {graph_node.node_id}")

                logger.debug(f"Renew: Component {requested_component} still available")
                continue

            logger.debug(f"Create: Allocating component: {requested_component}")
            resource_type = requested_component.get_type()
            resource_model = requested_component.get_model()
            if resource_type == ComponentType.Storage:
                requested_component.capacity_allocations = Capacities(unit=1)
                requested_component.label_allocations = Labels()
                requested_component.label_allocations = Labels.update(lab=requested_component.get_labels())
                continue
            available_components = graph_node.attached_components_info.get_devices_by_type(resource_type=resource_type)
            logger.debug(f"Available components of type: {resource_type} after excluding "
                              f"allocated components: {available_components}")

            if available_components is None or len(available_components) == 0:
                raise BrokerException(error_code=ExceptionErrorCode.INSUFFICIENT_RESOURCES,
                                      msg=f"Component of type: {resource_model} not available in "
                                          f"graph node: {graph_node.node_id}")

            for component in available_components:
                # check model matches the requested model
                requested_component = NetworkNodeInventory.__check_component_labels_and_capacities(
                    available=component, graph_id=graph_id,
                    requested=requested_component,
                    operation=operation, logger=logger)

                if requested_component.get_node_map() is not None:
                    logger.info(f"Assigning {component.node_id} to component# "
                                     f"{requested_component} in reservation# {rid} ")

                    # Remove the component from available components as it is assigned
                    NetworkNodeInventory.__exclude_allocated_component(graph_node=graph_node, available=component,
                                                       allocated=requested_component, logger=logger)
                    break

            if requested_component.get_node_map() is None:
                raise BrokerException(error_code=ExceptionErrorCode.INSUFFICIENT_RESOURCES,
                                      msg=f"Component of type: {resource_model} not available in "
                                          f"graph node: {graph_node.node_id}")

        return requested_components

    def __allocate_p4_switch(self, *, rid: ID, requested_sliver: NodeSliver, graph_id: str, graph_node: NodeSliver,
                             existing_reservations: List[ABCReservationMixin], existing_components: Dict[str, List[str]],
                             operation: ReservationOperation = ReservationOperation.Create) -> Tuple[str, BaseSliver]:
        """
        Allocate an extending or ticketing reservation for a P4 switch

        :param rid: reservation id of the reservation to be allocated
        :param requested_sliver: requested sliver
        :param graph_id: BQM graph id
        :param graph_node: BQM graph node identified to serve the reservation
        :param existing_components: Existing Components
        :param existing_reservations: Existing Reservations served by the same BQM node
        :param operation: Indicates if this is create or modify

        :return: Tuple of Delegation Id and the Requested Sliver annotated with BQM Node Id and other properties
        :raises: BrokerException in case the request cannot be satisfied
        """
        delegation_id = None

        if operation == ReservationOperation.Create:
            # In case of modify, directly get delegation_id
            if len(graph_node.get_capacity_delegations().get_delegation_ids()) > 0:
                delegation_id = next(iter(graph_node.get_capacity_delegations().get_delegation_ids()))

        # Handle allocation to account for leaked Network Services
        for n in existing_components.keys():
            if n in graph_node.node_id:
                raise BrokerException(error_code=ExceptionErrorCode.INSUFFICIENT_RESOURCES,
                                      msg=f"Node of type: {graph_node.get_type()} not available on site: "
                                          f"{graph_node.get_site()}, already in use by another reservation")

        # For create, we need to allocate the P4
        requested_capacities = requested_sliver.get_capacities()

        # Check if Capacities can be satisfied
        delegation_id = self.check_capacities(rid=rid, requested_capacities=requested_capacities,
                                              delegated=graph_node.get_capacity_delegations(),
                                              existing_reservations=existing_reservations, logger=self.logger)
        requested_sliver.capacity_allocations = Capacities()
        requested_sliver.capacity_allocations = Capacities.update(lab=requested_capacities)
        requested_sliver.label_allocations = Labels(local_name=graph_node.get_name())

        requested_sliver.set_node_map(node_map=(graph_id, graph_node.node_id))
        requested_sliver.management_ip = graph_node.management_ip

        self.logger.info(f"Reservation# {rid} is being served by delegation# {delegation_id} "
                         f"node# [{graph_id}/{graph_node.node_id}]")

        return delegation_id, requested_sliver

    def allocate(self, *, rid: ID, requested_sliver: BaseSliver, graph_id: str, graph_node: BaseSliver,
                 existing_reservations: List[ABCReservationMixin], existing_components: Dict[str, List[str]],
                 operation: ReservationOperation = ReservationOperation.Create) -> Tuple[str, BaseSliver]:
        """
        Allocate an extending or ticketing reservation
        :param rid: reservation id of the reservation to be allocated
        :param requested_sliver: requested sliver
        :param graph_id: BQM graph id
        :param graph_node: BQM graph node identified to serve the reservation
        :param existing_components: Existing Components
        :param existing_reservations: Existing Reservations served by the same BQM node
        :param operation: Indicates if this is create or modify
        :return: Tuple of Delegation Id and the Requested Sliver annotated with BQM Node Id and other properties
        :raises: BrokerException in case the request cannot be satisfied
        """
        if graph_node.get_capacity_delegations() is None or rid is None:
            raise BrokerException(error_code=ExceptionErrorCode.INVALID_ARGUMENT,
                                  msg=f"capacity_delegations is missing or reservation is None")

        if not isinstance(requested_sliver, NodeSliver):
            raise BrokerException(error_code=ExceptionErrorCode.INVALID_ARGUMENT,
                                  msg=f"resource type: {requested_sliver.get_type()}")

        if not isinstance(graph_node, NodeSliver):
            raise BrokerException(error_code=ExceptionErrorCode.INVALID_ARGUMENT,
                                  msg=f"resource type: {graph_node.get_type()}")

        if requested_sliver.get_type() not in [NodeType.VM, NodeType.Switch]:
            raise BrokerException(error_code=ExceptionErrorCode.INVALID_ARGUMENT,
                                  msg=f"Unsupported resource type: {graph_node.get_type()}")

        if requested_sliver.get_type() == NodeType.Switch:
            return self.__allocate_p4_switch(rid=rid, requested_sliver=requested_sliver, graph_id=graph_id,
                                             graph_node=graph_node, existing_reservations=existing_reservations,
                                             existing_components=existing_components, operation=operation)

        delegation_id = None
        requested_capacities = None
        # For create, we need to allocate the VM
        if operation == ReservationOperation.Create:
            # Always use requested capacities to be mapped from flavor i.e. capacity hints
            requested_capacity_hints = requested_sliver.get_capacity_hints()
            catalog = InstanceCatalog()
            requested_capacities = catalog.get_instance_capacities(instance_type=requested_capacity_hints.instance_type)
        else:
            requested_capacities = requested_sliver.get_capacity_allocations()
            # In case of modify, directly get delegation_id
            if len(graph_node.get_capacity_delegations().get_delegation_ids()) > 0:
                delegation_id = next(iter(graph_node.get_capacity_delegations().get_delegation_ids()))

        # Check if Capacities can be satisfied
        delegation_id = self.check_capacities(rid=rid, requested_capacities=requested_capacities,
                                              delegated=graph_node.get_capacity_delegations(),
                                              existing_reservations=existing_reservations, logger=self.logger)

        # Check if Components can be allocated
        if requested_sliver.attached_components_info is not None:
            requested_sliver.attached_components_info = self.check_components(
                rid=rid,
                requested_components=requested_sliver.attached_components_info,
                graph_id=graph_id,
                graph_node=graph_node,
                existing_reservations=existing_reservations,
                existing_components=existing_components,
                operation=operation,
                logger=self.logger)

        # Do this only for create
        if operation == ReservationOperation.Create:
            requested_sliver.capacity_allocations = Capacities()
            requested_sliver.capacity_allocations = Capacities.update(lab=requested_capacities)
            requested_sliver.label_allocations = Labels(instance_parent=graph_node.get_name())

            requested_sliver.set_node_map(node_map=(graph_id, graph_node.node_id))

        self.logger.info(f"Reservation# {rid} is being served by delegation# {delegation_id} "
                         f"node# [{graph_id}/{graph_node.node_id}]")

        return delegation_id, requested_sliver

    def free(self, *, count: int, request: dict = None, resource: dict = None) -> dict:
        pass<|MERGE_RESOLUTION|>--- conflicted
+++ resolved
@@ -176,15 +176,9 @@
         req_ifs = req_ns.interface_info.interfaces[req_ifs_name]
 
         # Do not copy VLAN for OpenStack-vNIC
-<<<<<<< HEAD
-        if requested.get_model() == Constants.OPENSTACK_VNIC_MODEL:
-            lab = Labels(bdf=ifs_delegated_labels.bdf[i], mac=ifs_delegated_labels.mac[i],
-                         local_name=ifs_delegated_labels.local_name[i])
-=======
         if requested_component.get_model() == Constants.OPENSTACK_VNIC_MODEL:
             lab = Labels(bdf=ifs_delegated_labels.bdf[assigned_index], mac=ifs_delegated_labels.mac[assigned_index],
                          local_name=ifs_delegated_labels.local_name[assigned_index])
->>>>>>> 2afc424c88263d78f903e19066d7dbd533a59339
         else:
             lab = Labels(bdf=ifs_delegated_labels.bdf[assigned_index], mac=ifs_delegated_labels.mac[assigned_index],
                          vlan=ifs_delegated_labels.vlan[assigned_index],
@@ -475,11 +469,7 @@
                     comps_to_remove.append(av)
 
             for c in comps_to_remove:
-<<<<<<< HEAD
                 logger.debug(f"Excluding component: {c.get_name()}")
-=======
-                self.logger.debug(f"Excluding component: {c.get_name()}")
->>>>>>> 5df6bc8f
                 graph_node.attached_components_info.remove_device(name=c.get_name())
 
         logger.debug(f"requested_components: {requested_components.devices.values()} for reservation# {rid}")
