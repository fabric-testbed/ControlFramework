--- conflicted
+++ resolved
@@ -85,14 +85,6 @@
         Retrieve a listing of user slices
         """
         query_string = [('name', 'name_example'),
-<<<<<<< HEAD
-                        ('as_self', True),
-                        #('states', 'states_example'),
-                        ('limit', 200),
-                        ('offset', 1),
-                        # ('search', 'search_example'),
-                        # ('exact_match', False),
-=======
                         ('search', 'search_example'),
                         ('exact_match', false),
                         ('as_self', true),
@@ -100,7 +92,6 @@
                         ('as_self', True),
                         ('limit', 200),
                         ('offset', 1)
->>>>>>> 31c10331
                         ]
         response = self.client.open(
             '/slices',
