#!/usr/bin/env python3
# MIT License
#
# Copyright (c) 2020 FABRIC Testbed
#
# Permission is hereby granted, free of charge, to any person obtaining a copy
# of this software and associated documentation files (the "Software"), to deal
# in the Software without restriction, including without limitation the rights
# to use, copy, modify, merge, publish, distribute, sublicense, and/or sell
# copies of the Software, and to permit persons to whom the Software is
# furnished to do so, subject to the following conditions:
#
# The above copyright notice and this permission notice shall be included in all
# copies or substantial portions of the Software.
#
# THE SOFTWARE IS PROVIDED "AS IS", WITHOUT WARRANTY OF ANY KIND, EXPRESS OR
# IMPLIED, INCLUDING BUT NOT LIMITED TO THE WARRANTIES OF MERCHANTABILITY,
# FITNESS FOR A PARTICULAR PURPOSE AND NONINFRINGEMENT. IN NO EVENT SHALL THE
# AUTHORS OR COPYRIGHT HOLDERS BE LIABLE FOR ANY CLAIM, DAMAGES OR OTHER
# LIABILITY, WHETHER IN AN ACTION OF CONTRACT, TORT OR OTHERWISE, ARISING FROM,
# OUT OF OR IN CONNECTION WITH THE SOFTWARE OR THE USE OR OTHER DEALINGS IN THE
# SOFTWARE.
#
#
# Author: Komal Thareja (kthare10@renci.org)
import threading
from datetime import datetime
from typing import List

from fabric_mb.message_bus.messages.reservation_mng import ReservationMng
from fabric_mb.message_bus.messages.ticket_reservation_avro import TicketReservationAvro
from fabric_mb.message_bus.messages.slice_avro import SliceAvro
from fim.graph.resources.neo4j_cbm import Neo4jCBMGraph
from fim.graph.slices.neo4j_asm import Neo4jASM
from fim.slivers.capacities_labels import CapacityHints
from fim.slivers.instance_catalog import InstanceCatalog
from fim.slivers.network_node import NodeSliver

from fabric_cf.orchestrator.core.exceptions import OrchestratorException
from fabric_cf.orchestrator.core.reservation_converter import ReservationConverter
from fabric_cf.actor.core.apis.abc_mgmt_controller_mixin import ABCMgmtControllerMixin
from fabric_cf.actor.core.util.id import ID


class OrchestratorSliceWrapper:
    """
    Orchestrator Wrapper Around Slice to hold the computed reservations for processing by Slice Deferred Thread
    """
    def __init__(self, *, controller: ABCMgmtControllerMixin, broker: ID, slice_obj: SliceAvro, logger):
        self.controller = controller
        self.broker = broker
        self.slice_obj = slice_obj
        self.logger = logger
        self.reservation_converter = ReservationConverter(controller=controller, broker=broker)

        self.computed_reservations = None
        self.first_delete_attempt = None
        self.thread_lock = threading.Lock()

    def lock(self):
        """
        Lock slice
        :return:
        """
        self.thread_lock.acquire()

    def unlock(self):
        """
        Unlock slice
        :return:
        """
        if self.thread_lock.locked():
            self.thread_lock.release()

    def get_computed_reservations(self) -> List[TicketReservationAvro]:
        """
        Get computed reservations
        :return: computed reservations
        """
        return self.computed_reservations

    def get_all_reservations(self) -> List[ReservationMng]:
        """
        Get All reservations
        :return: all reservations
        """
        if self.controller is None:
            return None
        return self.controller.get_reservations(slice_id=ID(uid=self.slice_obj.get_slice_id()))

    def get_slice_name(self) -> str:
        """
        Get Slice name
        :return: slice name
        """
        return self.slice_obj.get_slice_name()

    def get_slice_id(self) -> ID:
        """
        Get Slice Id
        :return: slice id
        """
        return ID(uid=self.slice_obj.get_slice_id())

    def get_requested_entities(self) -> dict:
        """
        Get Requested reservations in a dictionary with reservation id as the key
        :return: dictionary reservation id -> reservation
        """
        ticketed_requested_entities = {}
        if self.get_computed_reservations() is not None:
            for reservation in self.get_computed_reservations():
                ticketed_requested_entities[reservation.get_reservation_id()] = reservation

        return ticketed_requested_entities

    def create(self, *, bqm_graph: Neo4jCBMGraph, slice_graph: Neo4jASM,
               end_time: datetime) -> List[TicketReservationAvro]:
        """
        Create a slice
        :param bqm_graph: BQM Graph
        :param slice_graph: Slice Graph
        :param end_time: End Time
        :return: List of computed reservations
        """
        try:
            # TODO - use BQM for shortest path search

            slivers = []
            for nn_id in slice_graph.get_all_network_nodes():
                sliver = slice_graph.build_deep_node_sliver(node_id=nn_id)

                self.__validate_node_sliver(sliver=sliver)

                # Compute Requested Capacities from Capacity Hints
                requested_capacities = sliver.get_capacities()
                requested_capacity_hints = sliver.get_capacity_hints()
                catalog = InstanceCatalog()
                if requested_capacities is None and requested_capacity_hints is not None:
                    requested_capacities = catalog.get_instance_capacities(
                        instance_type=requested_capacity_hints.instance_type)
                    sliver.set_capacities(cap=requested_capacities)

                # Compute Capacity Hints from Requested Capacities
                if requested_capacity_hints is None and requested_capacities is not None:
                    instance_type = catalog.map_capacities_to_instance(cap=requested_capacities)
                    requested_capacity_hints = CapacityHints().set_fields(instance_type=instance_type)
                    sliver.set_capacity_hints(caphint=requested_capacity_hints)

                slivers.append(sliver)

            self.computed_reservations = self.reservation_converter.compute_reservations(slivers=slivers,
                                                                                         slice_id=self.slice_obj.get_slice_id(),
                                                                                         end_time=end_time)

            return self.computed_reservations
        except Exception as e:
            self.logger.error("Exception occurred while generating reservations for slivers: {}".format(e))
<<<<<<< HEAD
            raise OrchestratorException(message=f"Failure to build Slivers: {e}")
=======
            raise e

    @staticmethod
    def __validate_node_sliver(sliver: NodeSliver):
        if sliver.get_capacities() is None and sliver.get_capacity_hints() is None:
            raise OrchestratorException(message="Either Capacity or Capacity Hints must be specified!",
                                        http_error_code=OrchestratorException.HTTP_BAD_REQUEST)
>>>>>>> 02c59e89
<|MERGE_RESOLUTION|>--- conflicted
+++ resolved
@@ -156,14 +156,10 @@
             return self.computed_reservations
         except Exception as e:
             self.logger.error("Exception occurred while generating reservations for slivers: {}".format(e))
-<<<<<<< HEAD
             raise OrchestratorException(message=f"Failure to build Slivers: {e}")
-=======
-            raise e
 
     @staticmethod
     def __validate_node_sliver(sliver: NodeSliver):
         if sliver.get_capacities() is None and sliver.get_capacity_hints() is None:
             raise OrchestratorException(message="Either Capacity or Capacity Hints must be specified!",
-                                        http_error_code=OrchestratorException.HTTP_BAD_REQUEST)
->>>>>>> 02c59e89
+                                        http_error_code=OrchestratorException.HTTP_BAD_REQUEST)