<<<<<<< HEAD
__version__ = "1.5.0b3"
=======
__version__ = "1.5.0b2"
__VERSION__ = __version__
>>>>>>> bb0a46f9
<|MERGE_RESOLUTION|>--- conflicted
+++ resolved
@@ -1,6 +1,2 @@
-<<<<<<< HEAD
 __version__ = "1.5.0b3"
-=======
-__version__ = "1.5.0b2"
-__VERSION__ = __version__
->>>>>>> bb0a46f9
+__VERSION__ = __version__