<<<<<<< HEAD
__VERSION__ = "1.1b5"
=======
__VERSION__ = "1.0.4"
>>>>>>> c5d1abfb
<|MERGE_RESOLUTION|>--- conflicted
+++ resolved
@@ -1,5 +1,2 @@
-<<<<<<< HEAD
 __VERSION__ = "1.1b5"
-=======
-__VERSION__ = "1.0.4"
->>>>>>> c5d1abfb
+
