--- conflicted
+++ resolved
@@ -1,11 +1,7 @@
 FROM python:3.9.0
 MAINTAINER Komal Thareja<komal.thareja@gmail.com>
 
-<<<<<<< HEAD
-ARG HANDLERS_VER=1.3.2
-=======
 ARG HANDLERS_VER=1.4.0b1
->>>>>>> a105561b
 
 RUN mkdir -p /usr/src/app
 WORKDIR /usr/src/app
